--- conflicted
+++ resolved
@@ -48,11 +48,7 @@
 github_project = mhvk/baseband
 install_requires = astropy>=2.0
 # Version should be PEP440 compatible (http://www.python.org/dev/peps/pep-0440)
-<<<<<<< HEAD
-version = 1.0.0rc1
-=======
 version = 1.0.0
->>>>>>> 82c6c2f1
 url = https://baseband.readthedocs.io
 
 [entry_points]
